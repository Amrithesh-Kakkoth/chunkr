--- conflicted
+++ resolved
@@ -55,17 +55,11 @@
     info(
         title = "Chunkr API",
         description = "API service for document layout analysis and chunking to convert document into RAG/LLM-ready data.",
-<<<<<<< HEAD
         contact(name = "Chunkr", url = "https://chunkr.ai", email = "ishaan@lumina.sh"),
-        version = "0.0.0"
+        version = "1.0.0"
     ),
     servers(
         (url = "https://www.chunkr.ai", description = "Production server"),
-=======
-        contact(name = "Lumina", url = "https://lumina.sh", email = "ishaan@lumina.sh"),
-        license(name = "BSL", url = "https://github.com/lumina-ai-inc/chunkr/blob/main/LICENSE"),
-        version = "2.0.0"
->>>>>>> 2912912e
     ),
     servers((url = "https://www.chunkr.ai", description = "Production server")),
     paths(
