--- conflicted
+++ resolved
@@ -17,11 +17,7 @@
     spec:
       containers:
       - name: fast
-<<<<<<< HEAD
-        image: luminainc/fast:f1bf895d
-=======
         image: luminainc/fast:b32c2704
->>>>>>> 7468fad2
         imagePullPolicy: Always
         envFrom:
         - secretRef:
