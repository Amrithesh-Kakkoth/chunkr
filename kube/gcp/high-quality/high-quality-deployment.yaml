--- conflicted
+++ resolved
@@ -17,11 +17,7 @@
     spec:
       containers:
       - name: high-quality
-<<<<<<< HEAD
-        image: luminainc/high-quality:f1bf895d
-=======
         image: luminainc/high-quality:b32c2704
->>>>>>> 0ed2b1ea
         imagePullPolicy: Always
         envFrom:
         - secretRef:
