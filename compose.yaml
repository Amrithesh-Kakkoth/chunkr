services:
  postgres:
    build:
      context: ./docker/postgres
      dockerfile: Dockerfile
    environment:
      POSTGRES_USER: postgres
      POSTGRES_PASSWORD: postgres
      POSTGRES_DB: postgres
    ports:
      - "5432:5432"
    volumes:
      - postgres_data:/var/lib/postgresql/data
    healthcheck:
      test: [ "CMD-SHELL", "pg_isready -U postgres" ]
      interval: 10s
      timeout: 5s
      retries: 5
    deploy:
      replicas: 1

  adminer:
    image: adminer:latest
    ports:
      - "8082:8080"
    depends_on:
      - postgres
    restart: always

  redis:
    image: redis:latest
    ports:
      - "6379:6379"
    volumes:
      - redis_data:/data
    command: redis-server --appendonly yes
    healthcheck:
      test: [ "CMD", "redis-cli", "ping" ]
      interval: 10s
      timeout: 5s
      retries: 5
    deploy:
      replicas: 1

  minio:
    image: minio/minio:latest
    ports:
      - "9000:9000"
      - "9001:9001"
    environment:
      MINIO_ROOT_USER: minioadmin
      MINIO_ROOT_PASSWORD: minioadmin
    volumes:
      - minio_data:/data
    command: server /data --console-address ":9001"
    healthcheck:
      test: [ "CMD", "curl", "-f", "http://localhost:9000/minio/health/live" ]
      interval: 30s
      timeout: 20s
      retries: 1

  minio-init:
    image: minio/mc
    depends_on:
      minio:
        condition: service_healthy
    entrypoint: >
      /bin/sh -c "
        /usr/bin/mc alias set myminio http://minio:9000 minioadmin minioadmin &&
        /usr/bin/mc mb myminio/chunkr --ignore-existing &&
        /usr/bin/mc anonymous set public myminio/chunkr
      "

  keycloak:
    image: quay.io/keycloak/keycloak:25.0.2
    ports:
      - "8080:8080"
    environment:
      - KEYCLOAK_ADMIN=admin
      - KEYCLOAK_ADMIN_PASSWORD=admin
      - KC_PROXY=edge
      - KC_DB=postgres
      - KC_DB_URL=jdbc:postgresql://postgres:5432/keycloak
      - KC_DB_USERNAME=postgres
      - KC_DB_PASSWORD=postgres
    volumes:
      - ./realm-export.json:/opt/keycloak/data/import/realm-export.json
    command: [ "start-dev", "--import-realm" ]
    healthcheck:
      test: [ "CMD", "curl", "-f", "http://localhost:8080/realms/master" ]
      interval: 30s
      timeout: 10s
      retries: 3
    depends_on:
      - postgres
    restart: always

  chunkmydocs:
<<<<<<< HEAD
    image: luminainc/chunkmydocs:68a05839
=======
    image: luminainc/chunkmydocs:3c8cc0be
>>>>>>> ef71a7ff
    ports:
      - "8000:8000"
    depends_on:
      - postgres
      - redis
      - minio
    env_file:
      - .env
    deploy:
      replicas: 0
    restart: always

  preprocess:
<<<<<<< HEAD
    image: luminainc/preprocess:68a05839
=======
    image: luminainc/preprocess:3c8cc0be
>>>>>>> ef71a7ff
    depends_on:
      - postgres
      - redis
      - minio

    env_file:
      - .env
    deploy:
      replicas: 1
    restart: always

  fast:
<<<<<<< HEAD
    image: luminainc/fast:68a05839
=======
    image: luminainc/fast:3c8cc0be
>>>>>>> ef71a7ff
    depends_on:
      - postgres
      - redis
      - minio
      - rrq
      - pdla
    env_file:
      - .env
    deploy:
      replicas: 1
    restart: always

  high-quality:
<<<<<<< HEAD
    image: luminainc/high-quality:68a05839
=======
    image: luminainc/high-quality:3c8cc0be
>>>>>>> ef71a7ff
    depends_on:
      - postgres
      - redis
      - minio
      - rrq
      - pdla
    env_file:
      - .env
    deploy:
      replicas: 1
    restart: always

  postprocess:
<<<<<<< HEAD
    image: luminainc/postprocess:68a05839
=======
    image: luminainc/postprocess:3c8cc0be
>>>>>>> ef71a7ff
    depends_on:
      - postgres
      - redis
      - minio
      - rrq
    env_file:
      - .env
    deploy:
      replicas: 1
    restart: always

  ocr:
<<<<<<< HEAD
    image: luminainc/ocr:68a05839
=======
    image: luminainc/ocr:3c8cc0be
>>>>>>> ef71a7ff
    depends_on:
      - postgres
      - redis
      - minio
      - rrq
    env_file:
      - .env
    deploy:
      replicas: 1
    restart: always

  structured-extraction:
<<<<<<< HEAD
    image: luminainc/structured-extraction:68a05839
=======
    image: luminainc/structured-extraction:3c8cc0be
>>>>>>> ef71a7ff
    depends_on:
      - postgres
      - redis
      - minio
      - rrq
      - dense-vector
    env_file:
      - .env
    deploy:
      replicas: 1
    restart: always

  web:
<<<<<<< HEAD
    image: luminainc/web:75423714
=======
    image: luminainc/web:3c8cc0be
>>>>>>> ef71a7ff
    ports:
      - "5173:8000"
    env_file:
      - .env
    deploy:
      replicas: 1
    restart: always

  pdla:
    image: luminainc/pdla:8c4bfb6d
    ports:
      - "8002:8000"
    command: [ "gunicorn", "-k", "uvicorn.workers.UvicornWorker", "--chdir", "./src", "app:app", "--bind", "0.0.0.0:8000", "--timeout", "10000" ]
    deploy:
      replicas: 1
      resources:
        reservations:
          devices:
            - driver: nvidia
              count: all
              capabilities: [ gpu ]
    volumes:
      - /dev/shm:/dev/shm
    restart: always

  paddle-ocr:
<<<<<<< HEAD
    image: luminainc/paddle-ocr:68a05839
=======
    image: luminainc/paddle-ocr:3c8cc0be
>>>>>>> ef71a7ff
    ports:
      - "8003:8080"
    deploy:
      replicas: 0
      resources:
        reservations:
          devices:
            - driver: nvidia
              count: all
              capabilities: [ gpu ]
    volumes:
      - /dev/shm:/dev/shm
    restart: always

  doctr:
<<<<<<< HEAD
    image: luminainc/doctr:68a05839
=======
    image: luminainc/doctr:3c8cc0be
>>>>>>> ef71a7ff
    ports:
      - "8003:8000"
    deploy:
      replicas: 1
      resources:
        reservations:
          devices:
            - driver: nvidia
              count: all
              capabilities: [ gpu ]
    volumes:
      - /dev/shm:/dev/shm
    restart: always

  table-ocr:
<<<<<<< HEAD
    image: luminainc/table-ocr:68a05839
=======
    image: luminainc/table-ocr:3c8cc0be
>>>>>>> ef71a7ff
    ports:
      - "8004:8000"
    deploy:
      replicas: 0
      resources:
        reservations:
          devices:
            - driver: nvidia
              count: all
              capabilities: [ gpu ]
    volumes:
      - /dev/shm:/dev/shm
    restart: always

  dense-vector:
    image: ghcr.io/huggingface/text-embeddings-inference:1.5
    ports:
      - "8007:80"
    command: [ "--model-id", "BAAI/bge-m3", "--auto-truncate", "--payload-limit", "100000000" ]
    deploy:
      replicas: 1
      resources:
        reservations:
          devices:
            - driver: nvidia
              count: all
              capabilities: [ gpu ]
    restart: always

  vllm:
    image: vllm/vllm-openai:latest
    ports:
      - "8008:8000"
    command: [ "--model", "Qwen/Qwen2-VL-7B-Instruct-GPTQ-Int4" ]
    env_file:
      - .env
    deploy:
      replicas: 0
      resources:
        reservations:
          devices:
            - driver: nvidia
              count: all
              capabilities: [ gpu ]
    ipc: host
    restart: always

  rrq:
    image: luminainc/rrq:33cd165
    depends_on:
      - redis
    ports:
      - "8005:8000"
    environment:
      - REDIS__URL=redis://redis:6379
    healthcheck:
      test: [ "CMD", "curl", "-f", "http://localhost:8000" ]
      interval: 30s
      timeout: 10s
      retries: 3
    deploy:
      replicas: 1
    restart: always

  rrq-analytics:
    image: luminainc/rrq-analytics:459b00d
    ports:
      - "8006:8000"
    environment:
      - VITE_API_URL=http://localhost:8005
    deploy:
      replicas: 1
    restart: always

volumes:
  postgres_data:
  redis_data:
  minio_data:<|MERGE_RESOLUTION|>--- conflicted
+++ resolved
@@ -96,11 +96,7 @@
     restart: always
 
   chunkmydocs:
-<<<<<<< HEAD
-    image: luminainc/chunkmydocs:68a05839
-=======
     image: luminainc/chunkmydocs:3c8cc0be
->>>>>>> ef71a7ff
     ports:
       - "8000:8000"
     depends_on:
@@ -114,11 +110,7 @@
     restart: always
 
   preprocess:
-<<<<<<< HEAD
-    image: luminainc/preprocess:68a05839
-=======
     image: luminainc/preprocess:3c8cc0be
->>>>>>> ef71a7ff
     depends_on:
       - postgres
       - redis
@@ -131,11 +123,7 @@
     restart: always
 
   fast:
-<<<<<<< HEAD
-    image: luminainc/fast:68a05839
-=======
     image: luminainc/fast:3c8cc0be
->>>>>>> ef71a7ff
     depends_on:
       - postgres
       - redis
@@ -149,11 +137,7 @@
     restart: always
 
   high-quality:
-<<<<<<< HEAD
-    image: luminainc/high-quality:68a05839
-=======
     image: luminainc/high-quality:3c8cc0be
->>>>>>> ef71a7ff
     depends_on:
       - postgres
       - redis
@@ -167,11 +151,7 @@
     restart: always
 
   postprocess:
-<<<<<<< HEAD
-    image: luminainc/postprocess:68a05839
-=======
     image: luminainc/postprocess:3c8cc0be
->>>>>>> ef71a7ff
     depends_on:
       - postgres
       - redis
@@ -184,11 +164,7 @@
     restart: always
 
   ocr:
-<<<<<<< HEAD
-    image: luminainc/ocr:68a05839
-=======
     image: luminainc/ocr:3c8cc0be
->>>>>>> ef71a7ff
     depends_on:
       - postgres
       - redis
@@ -201,11 +177,7 @@
     restart: always
 
   structured-extraction:
-<<<<<<< HEAD
-    image: luminainc/structured-extraction:68a05839
-=======
     image: luminainc/structured-extraction:3c8cc0be
->>>>>>> ef71a7ff
     depends_on:
       - postgres
       - redis
@@ -219,11 +191,7 @@
     restart: always
 
   web:
-<<<<<<< HEAD
-    image: luminainc/web:75423714
-=======
     image: luminainc/web:3c8cc0be
->>>>>>> ef71a7ff
     ports:
       - "5173:8000"
     env_file:
@@ -250,11 +218,7 @@
     restart: always
 
   paddle-ocr:
-<<<<<<< HEAD
-    image: luminainc/paddle-ocr:68a05839
-=======
     image: luminainc/paddle-ocr:3c8cc0be
->>>>>>> ef71a7ff
     ports:
       - "8003:8080"
     deploy:
@@ -270,11 +234,7 @@
     restart: always
 
   doctr:
-<<<<<<< HEAD
-    image: luminainc/doctr:68a05839
-=======
     image: luminainc/doctr:3c8cc0be
->>>>>>> ef71a7ff
     ports:
       - "8003:8000"
     deploy:
@@ -290,11 +250,7 @@
     restart: always
 
   table-ocr:
-<<<<<<< HEAD
-    image: luminainc/table-ocr:68a05839
-=======
     image: luminainc/table-ocr:3c8cc0be
->>>>>>> ef71a7ff
     ports:
       - "8004:8000"
     deploy:
