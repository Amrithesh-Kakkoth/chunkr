pub mod extraction_config;
<<<<<<< HEAD
pub mod pdf2png_config;
=======
pub mod auth_config;
>>>>>>> 1a5376d5
<|MERGE_RESOLUTION|>--- conflicted
+++ resolved
@@ -1,6 +1,3 @@
 pub mod extraction_config;
-<<<<<<< HEAD
 pub mod pdf2png_config;
-=======
-pub mod auth_config;
->>>>>>> 1a5376d5
+pub mod auth_config;