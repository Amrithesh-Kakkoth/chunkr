--- conflicted
+++ resolved
@@ -32,11 +32,7 @@
                 print(f"Processing PDF file: {pdf_path}")
                 with open(pdf_path, "rb") as pdf_file:
                     files = {"file": (pdf_path.name, pdf_file, "application/pdf")}
-<<<<<<< HEAD
-                    data = {"fast": "false", "density": 300}
-=======
                     data = {"fast": "false", "density": 72, "extension": "jpeg"}
->>>>>>> c1bea877
                     
                     response = requests.post(url, files=files, data=data)
                 
