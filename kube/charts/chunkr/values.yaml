--- conflicted
+++ resolved
@@ -207,7 +207,6 @@
     ingress:
       enabled: false
       subdomain: "embed"
-<<<<<<< HEAD
     port: 8000
     targetPort: 80
     args: [ "--model-id", "mixedbread-ai/mxbai-embed-large-v1", "--auto-truncate", "--payload-limit", "100000000" ]
@@ -227,38 +226,6 @@
     port: 8000
     targetPort: 80
     args: [ "--model-id", "BAAI/bge-reranker-large", "--auto-truncate", "--payload-limit", "100000000" ]
-    useGPU: true
-    labels:
-      workload-type: chunkr-gpu
-      
-  segmentation:
-    enabled: true
-    image:
-      repository: segmentation
-      tag: "7e834504"
-    port: 8000
-    targetPort: 8000
-=======
-    port: 8000
-    targetPort: 80
-    args: [ "--model-id", "mixedbread-ai/mxbai-embed-large-v1", "--auto-truncate", "--payload-limit", "100000000" ]
-    useGPU: true
-    labels:
-      workload-type: chunkr-gpu
-
-  reranker:
-    enabled: false
-    image:
-      repository: text-embeddings-inference
-      tag: "1.6"
-      registry: ghcr.io/huggingface
-    ingress:
-      enabled: false
-      subdomain: "rerank"
-    port: 8000
-    targetPort: 80
-    args: [ "--model-id", "BAAI/bge-reranker-large", "--auto-truncate", "--payload-limit", "100000000" ]
->>>>>>> 195331a0
     useGPU: true
     labels:
       workload-type: chunkr-gpu
